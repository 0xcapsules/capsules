--- conflicted
+++ resolved
@@ -1,18 +1,13 @@
-[package]
-name = "SuiMetadata"
-version = "0.3.0"
-authors = ["Paul Fidika (paul@fidika.com)"]
-
-[dependencies]
-Sui = { git = "https://github.com/MystenLabs/sui.git", subdir = "crates/sui-framework/packages/sui-framework", rev = "devnet" }
-SuiUtils = { local = "../sui_utils" }
-Ownership = { local = "../ownership" }
-TransferSystem = { local = "../transfer_system" }
-
-[addresses]
-<<<<<<< HEAD
-metadata =  "0xa1e05a0e3a411e38c1941542281a7ae756ac867d"
-
-=======
-metadata =  "0x0"
->>>>>>> 7e465465
+[package]
+name = "SuiMetadata"
+version = "0.3.0"
+authors = ["Paul Fidika (paul@fidika.com)"]
+
+[dependencies]
+Sui = { git = "https://github.com/MystenLabs/sui.git", subdir = "crates/sui-framework/packages/sui-framework", rev = "devnet" }
+SuiUtils = { local = "../sui_utils" }
+Ownership = { local = "../ownership" }
+TransferSystem = { local = "../transfer_system" }
+
+[addresses]
+metadata =  "0x0"