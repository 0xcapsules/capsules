--- conflicted
+++ resolved
@@ -1,325 +1,320 @@
-// TxAuthority uses the convention that modules can sign for themselves using the reserved struct name
-//  `Witness`, i.e., 0x899::my_module::Witness. Modules should always define a Witness struct, and
-// carefully guard access to it, as it represents the authority of the module at runtime.
-
-module ownership::tx_authority {
-    use std::option::{Self, Option};
-    use std::string::{Self, String, utf8};
-    use std::vector;
-
-    use sui::bcs;
-    use sui::hash;
-    use sui::tx_context::{Self, TxContext};
-    use sui::object::{Self, ID};
-
-    use sui_utils::encode;
-    use sui_utils::string2;
-    use sui_utils::struct_tag::{Self, StructTag};
-
-    const WITNESS_STRUCT: vector<u8> = b"Witness";
-
-    // agents: [ addresses that have given full authority to this transaction ]
-    // delegations: (principle, functions allowed to be called on behalf of principal)
-    struct TxAuthority has drop {
-<<<<<<< HEAD
-        agents: vector<address>,
-        delegations: VecMap<address, vector<Permission>>
-=======
-        addresses: vector<address>,
-        delegations: VecMap<address, u16>
->>>>>>> 27cebcca
-    }
-
-    // ========= Begin =========
-
-    // Begins with a transaction-context object
-    public fun begin(ctx: &TxContext): TxAuthority {
-        TxAuthority { addresses: vector[tx_context::sender(ctx)] }
-    }
-
-    // Begins with a capability-id
-    public fun begin_with_id<T: key>(cap: &T): TxAuthority {
-        TxAuthority { addresses: vector[object::id_address(cap)] }
-    }
-
-    // Begins with a capability-type
-    public fun begin_with_type<T>(_cap: &T): TxAuthority {
-        TxAuthority { addresses: vector[type_into_address<T>()] }
-    }
-
-    public fun empty(): TxAuthority {
-        TxAuthority { addresses: vector::empty<address>() }
-    }
-
-    // ========= Add Authorities =========
-
-    public fun add_id_capability<T: key>(cap: &T, auth: &TxAuthority): TxAuthority {
-        let new_auth = TxAuthority { addresses: *&auth.addresses };
-        add_internal(object::id_address(cap), &mut new_auth);
-
-        new_auth
-    }
-
-    public fun add_type_capability<T>(_cap: &T, auth: &TxAuthority): TxAuthority {
-        let new_auth = TxAuthority { addresses: *&auth.addresses };
-        add_internal(type_into_address<T>(), &mut new_auth);
-
-        new_auth
-    }
-
-    // ========= Delegation System =========
-
-    friend ownership::delegation;
-
-    // Can be stored, but not copied. Used as a template to produce Permission structs
-    struct StoredPermission has store, drop {
-        package: address,
-        module_name: String,
-        functions: u16
-    }
-
-    // Does not have store, and hence must be dropped at the end of tx-execution
-    struct Permission has copy, drop {
-        package: address,
-        module_name: String,
-        functions: u16
-    }
-
-    // This can only be used by the `ownership::delegation`
-    public(friend) fun add_permission(
-        principal: address,
-        stored: &StoredPermission,
-        auth: &TxAuthority
-    ): TxAuthority {
-        let new_auth = TxAuthority { agents: auth.agents, delegations: auth.delegations };
-        let permission = Permission { 
-            package: stored.package,
-            module_name: stored.module_name,
-            functions: stored.functions
-        };
-        vec_map2::merge(&mut new_auth.delegations, principal, permission);
-    }
-
-    // ========= Validity Checkers =========
-
-    public fun is_signed_by(addr: address, auth: &TxAuthority): bool {
-        vector::contains(&auth.addresses, &addr)
-    }
-
-    // Defaults to `true` if the signing address is option::none
-    public fun is_signed_by_(addr: Option<address>, auth: &TxAuthority): bool {
-        if (option::is_none(&addr)) return true;
-        is_signed_by(option::destroy_some(addr), auth)
-    }
-
-    public fun is_signed_by_module<T>(auth: &TxAuthority): bool {
-        is_signed_by(witness_addr<T>(), auth)
-    }
-
-    // type can be any type belonging to the module, such as 0x599::my_module::StructName
-    public fun is_signed_by_module_(type: String, auth: &TxAuthority): bool {
-        is_signed_by(witness_addr_(type), auth)
-    }
-
-    public fun is_signed_by_object<T: key>(id: ID, auth: &TxAuthority): bool {
-        is_signed_by(object::id_to_address(&id), auth)
-    }
-
-    public fun is_signed_by_type<T>(auth: &TxAuthority): bool {
-        is_signed_by(type_into_address<T>(), auth)
-    }
-
-    public fun has_k_of_n_signatures(addrs: &vector<address>, threshold: u64, auth: &TxAuthority): bool {
-        let k = number_of_signers(addrs, auth);
-        if (k >= threshold) true
-        else false
-    }
-
-    // If you're doing a 'k of n' signature schema, pass your vector of the n signatures, and if this
-    // returns >= k pass the check, otherwise fail the check
-    public fun number_of_signers(addrs: &vector<address>, auth: &TxAuthority): u64 {
-        let (total, i) = (0, 0);
-        while (i < vector::length(addrs)) {
-            let addr = *vector::borrow(addrs, i);
-            if (is_signed_by(addr, auth)) { total = total + 1; };
-            i = i + 1;
-        };
-        total
-    }
-
-    // Unlike the above validator checkers, this also checks against delegations
-    public fun is_allowed<T>(principal: address, function: u8, auth: &TxAuthority): bool {
-        if (is_signed_by(principal, auth)) { return true };
-
-        let permissions_maybe = vec_map2::get_maybe(&auth.delegations, principal);
-        if (option::is_none(&permissions_maybe)) { return false };
-        let permissions = option::destroy_some(permissions_maybe);
-
-        // TO DO: improve efficiency here
-        let (package, module_name, _, _) = encode::type_name_decomposed<T>();
-        let i = 0;
-        while (i < vector::length(&permissions)) {
-            let perm = vector::borrow(&permissions, i);
-            if (package == perm.package &&
-                module_name == perm.module_name && 
-                acl::has_role(&perm.functions, function)
-            ) { return true; }
-
-            i = i + 1;
-        };
-
-        false
-    }
-
-    // ========= Getter Functions =========
-
-    public fun agents(auth: &TxAuthority): vector<address> {
-        auth.agents
-    }
-
-    public fun delegations(auth: &TxAuthority): VecMap<address, Permission> {
-        auth.delegations
-    }
-
-    // ========= Convert Types to Addresses =========
-
-    public fun type_into_address<T>(): address {
-        let typename = encode::type_name<T>();
-        type_string_into_address(typename)
-    }
-
-    public fun type_string_into_address(type: String): address {
-        let typename_bytes = string::bytes(&type);
-        let hashed_typename = hash::blake2b256(typename_bytes);
-        // let truncated = vector2::slice(&hashed_typename, 0, address::length());
-        bcs::peel_address(&mut bcs::new(hashed_typename))
-    }
-
-    // ========= Module-Signing Witness =========
-
-    public fun witness_addr<T>(): address {
-        let witness_type = witness_string<T>();
-        type_string_into_address(witness_type)
-    }
-
-    public fun witness_addr_(type: String): address {
-        let witness_type = witness_string_(type);
-        type_string_into_address(witness_type)
-    }
-
-    public fun witness_addr_from_struct_tag(tag: &StructTag): address {
-        let witness_type = string2::empty();
-        string::append(&mut witness_type, string2::from_id(struct_tag::package_id(tag)));
-        string::append(&mut witness_type, utf8(b"::"));
-        string::append(&mut witness_type, struct_tag::module_name(tag));
-        string::append(&mut witness_type, utf8(b"::"));
-        string::append(&mut witness_type, utf8(WITNESS_STRUCT));
-
-        type_string_into_address(witness_type)
-    }
-
-    public fun witness_string<T>(): String {
-        encode::append_struct_name<T>(string::utf8(WITNESS_STRUCT))
-    }
-
-    public fun witness_string_(type: String): String {
-        let module_addr = encode::package_id_and_module_name_(type);
-        encode::append_struct_name_(module_addr, string::utf8(WITNESS_STRUCT))
-    }
-
-    // ========= Delegation System =========
-
-    struct Delegations<Witness: drop> has key {
-        inner: VecMap<address, u16>
-    }
-
-    // Convenience function
-    public fun begin_with_delegation(stored: &Delegations<Witness>, ctx: &TxContext): TxAuthority {
-        let auth = begin(ctx);
-        claim_delegation(stored, &auth)
-    }
-
-    public fun claim_delegation<Witness: drop>(
-        stored: &Delegations<Witness>,
-        auth: &TxAuthority
-    ): TxAuthority {
-        let new_auth = TxAuthority { 
-            addresses: auth.addresses,
-            delegations: auth.delegations
-        };
-
-        let i = 0;
-        while (i < vector::length(&new_auth.addresses)) {
-            let addr = *vector::borrow(&new_auth.addresses, i);
-            acl::or_merge(&mut new_auth.delegations, vec_map::get(stored, for));
-            i = i + 1;
-        };
-
-        new_auth
-    }
-
-    // ========= Internal Functions =========
-
-    fun add_internal(addr: address, auth: &mut TxAuthority) {
-        if (!vector::contains(&auth.addresses, &addr)) {
-            vector::push_back(&mut auth.addresses, addr);
-        };
-    }
-
-    #[test_only]
-    public fun begin_for_testing(addr: address): TxAuthority {
-        TxAuthority { addresses: vector[addr] }
-    }
-
-    #[test_only]
-    public fun add_for_testing(addr: address, auth: &TxAuthority): TxAuthority {
-        let new_auth = TxAuthority { addresses: auth.addresses };
-        add_internal(addr, &mut new_auth);
-
-        new_auth
-    }
-}
-
-#[test_only]
-module ownership::tx_authority_test {
-    use sui::test_scenario;
-    use sui::sui::SUI;
-    use ownership::tx_authority;
-    use sui_utils::encode;
-
-    const SENDER1: address = @0x69;
-    const SENDER2: address = @0x420;
-
-    struct SomethingElse has drop {}
-    struct Witness has drop {}
-
-    #[test]
-    public fun signer_authority() {
-        let scenario = test_scenario::begin(SENDER1);
-        let ctx = test_scenario::ctx(&mut scenario);
-        {
-            let auth = tx_authority::begin(ctx);
-            assert!(tx_authority::is_signed_by(SENDER1, &auth), 0);
-            assert!(!tx_authority::is_signed_by(SENDER2, &auth), 0);
-        };
-        test_scenario::end(scenario);
-    }
-
-    #[test]
-    public fun module_authority() {
-        let scenario = test_scenario::begin(@0x69);
-        let _ctx = test_scenario::ctx(&mut scenario);
-        {
-            let auth = tx_authority::begin_with_type<Witness>(&Witness {});
-            let type = encode::type_name<SomethingElse>();
-            assert!(tx_authority::is_signed_by_module_(type, &auth), 0);
-
-            let type = encode::type_name<SUI>();
-            assert!(!tx_authority::is_signed_by_module_(type, &auth), 0);
-
-            assert!(tx_authority::is_signed_by_module<SomethingElse>(&auth), 0);
-            assert!(!tx_authority::is_signed_by_module<SUI>(&auth), 0);
-        };
-        test_scenario::end(scenario);
-    }
+// TxAuthority uses the convention that modules can sign for themselves using the reserved struct name
+//  `Witness`, i.e., 0x899::my_module::Witness. Modules should always define a Witness struct, and
+// carefully guard access to it, as it represents the authority of the module at runtime.
+
+module ownership::tx_authority {
+    use std::option::{Self, Option};
+    use std::string::{Self, String, utf8};
+    use std::vector;
+
+    use sui::bcs;
+    use sui::hash;
+    use sui::tx_context::{Self, TxContext};
+    use sui::object::{Self, ID};
+
+    use sui_utils::encode;
+    use sui_utils::string2;
+    use sui_utils::struct_tag::{Self, StructTag};
+
+    const WITNESS_STRUCT: vector<u8> = b"Witness";
+
+    // agents: [ addresses that have given full authority to this transaction ]
+    // delegations: (principle, functions allowed to be called on behalf of principal)
+    struct TxAuthority has drop {
+        agents: vector<address>,
+        delegations: VecMap<address, vector<Permission>>
+    }
+
+    // ========= Begin =========
+
+    // Begins with a transaction-context object
+    public fun begin(ctx: &TxContext): TxAuthority {
+        TxAuthority { addresses: vector[tx_context::sender(ctx)] }
+    }
+
+    // Begins with a capability-id
+    public fun begin_with_id<T: key>(cap: &T): TxAuthority {
+        TxAuthority { addresses: vector[object::id_address(cap)] }
+    }
+
+    // Begins with a capability-type
+    public fun begin_with_type<T>(_cap: &T): TxAuthority {
+        TxAuthority { addresses: vector[type_into_address<T>()] }
+    }
+
+    public fun empty(): TxAuthority {
+        TxAuthority { addresses: vector::empty<address>() }
+    }
+
+    // ========= Add Authorities =========
+
+    public fun add_id_capability<T: key>(cap: &T, auth: &TxAuthority): TxAuthority {
+        let new_auth = TxAuthority { addresses: *&auth.addresses };
+        add_internal(object::id_address(cap), &mut new_auth);
+
+        new_auth
+    }
+
+    public fun add_type_capability<T>(_cap: &T, auth: &TxAuthority): TxAuthority {
+        let new_auth = TxAuthority { addresses: *&auth.addresses };
+        add_internal(type_into_address<T>(), &mut new_auth);
+
+        new_auth
+    }
+
+    // ========= Delegation System =========
+
+    friend ownership::delegation;
+
+    // Can be stored, but not copied. Used as a template to produce Permission structs
+    struct StoredPermission has store, drop {
+        package: address,
+        module_name: String,
+        functions: u16
+    }
+
+    // Does not have store, and hence must be dropped at the end of tx-execution
+    struct Permission has copy, drop {
+        package: address,
+        module_name: String,
+        functions: u16
+    }
+
+    // This can only be used by the `ownership::delegation`
+    public(friend) fun add_permission(
+        principal: address,
+        stored: &StoredPermission,
+        auth: &TxAuthority
+    ): TxAuthority {
+        let new_auth = TxAuthority { agents: auth.agents, delegations: auth.delegations };
+        let permission = Permission { 
+            package: stored.package,
+            module_name: stored.module_name,
+            functions: stored.functions
+        };
+        vec_map2::merge(&mut new_auth.delegations, principal, permission);
+    }
+
+    // ========= Validity Checkers =========
+
+    public fun is_signed_by(addr: address, auth: &TxAuthority): bool {
+        vector::contains(&auth.addresses, &addr)
+    }
+
+    // Defaults to `true` if the signing address is option::none
+    public fun is_signed_by_(addr: Option<address>, auth: &TxAuthority): bool {
+        if (option::is_none(&addr)) return true;
+        is_signed_by(option::destroy_some(addr), auth)
+    }
+
+    public fun is_signed_by_module<T>(auth: &TxAuthority): bool {
+        is_signed_by(witness_addr<T>(), auth)
+    }
+
+    // type can be any type belonging to the module, such as 0x599::my_module::StructName
+    public fun is_signed_by_module_(type: String, auth: &TxAuthority): bool {
+        is_signed_by(witness_addr_(type), auth)
+    }
+
+    public fun is_signed_by_object<T: key>(id: ID, auth: &TxAuthority): bool {
+        is_signed_by(object::id_to_address(&id), auth)
+    }
+
+    public fun is_signed_by_type<T>(auth: &TxAuthority): bool {
+        is_signed_by(type_into_address<T>(), auth)
+    }
+
+    public fun has_k_of_n_signatures(addrs: &vector<address>, threshold: u64, auth: &TxAuthority): bool {
+        let k = number_of_signers(addrs, auth);
+        if (k >= threshold) true
+        else false
+    }
+
+    // If you're doing a 'k of n' signature schema, pass your vector of the n signatures, and if this
+    // returns >= k pass the check, otherwise fail the check
+    public fun number_of_signers(addrs: &vector<address>, auth: &TxAuthority): u64 {
+        let (total, i) = (0, 0);
+        while (i < vector::length(addrs)) {
+            let addr = *vector::borrow(addrs, i);
+            if (is_signed_by(addr, auth)) { total = total + 1; };
+            i = i + 1;
+        };
+        total
+    }
+
+    // Unlike the above validator checkers, this also checks against delegations
+    public fun is_allowed<T>(principal: address, function: u8, auth: &TxAuthority): bool {
+        if (is_signed_by(principal, auth)) { return true };
+
+        let permissions_maybe = vec_map2::get_maybe(&auth.delegations, principal);
+        if (option::is_none(&permissions_maybe)) { return false };
+        let permissions = option::destroy_some(permissions_maybe);
+
+        // TO DO: improve efficiency here
+        let (package, module_name, _, _) = encode::type_name_decomposed<T>();
+        let i = 0;
+        while (i < vector::length(&permissions)) {
+            let perm = vector::borrow(&permissions, i);
+            if (package == perm.package &&
+                module_name == perm.module_name && 
+                acl::has_role(&perm.functions, function)
+            ) { return true; }
+
+            i = i + 1;
+        };
+
+        false
+    }
+
+    // ========= Getter Functions =========
+
+    public fun agents(auth: &TxAuthority): vector<address> {
+        auth.agents
+    }
+
+    public fun delegations(auth: &TxAuthority): VecMap<address, Permission> {
+        auth.delegations
+    }
+
+    // ========= Convert Types to Addresses =========
+
+    public fun type_into_address<T>(): address {
+        let typename = encode::type_name<T>();
+        type_string_into_address(typename)
+    }
+
+    public fun type_string_into_address(type: String): address {
+        let typename_bytes = string::bytes(&type);
+        let hashed_typename = hash::blake2b256(typename_bytes);
+        // let truncated = vector2::slice(&hashed_typename, 0, address::length());
+        bcs::peel_address(&mut bcs::new(hashed_typename))
+    }
+
+    // ========= Module-Signing Witness =========
+
+    public fun witness_addr<T>(): address {
+        let witness_type = witness_string<T>();
+        type_string_into_address(witness_type)
+    }
+
+    public fun witness_addr_(type: String): address {
+        let witness_type = witness_string_(type);
+        type_string_into_address(witness_type)
+    }
+
+    public fun witness_addr_from_struct_tag(tag: &StructTag): address {
+        let witness_type = string2::empty();
+        string::append(&mut witness_type, string2::from_id(struct_tag::package_id(tag)));
+        string::append(&mut witness_type, utf8(b"::"));
+        string::append(&mut witness_type, struct_tag::module_name(tag));
+        string::append(&mut witness_type, utf8(b"::"));
+        string::append(&mut witness_type, utf8(WITNESS_STRUCT));
+
+        type_string_into_address(witness_type)
+    }
+
+    public fun witness_string<T>(): String {
+        encode::append_struct_name<T>(string::utf8(WITNESS_STRUCT))
+    }
+
+    public fun witness_string_(type: String): String {
+        let module_addr = encode::package_id_and_module_name_(type);
+        encode::append_struct_name_(module_addr, string::utf8(WITNESS_STRUCT))
+    }
+
+    // ========= Delegation System =========
+
+    struct Delegations<Witness: drop> has key {
+        inner: VecMap<address, u16>
+    }
+
+    // Convenience function
+    public fun begin_with_delegation(stored: &Delegations<Witness>, ctx: &TxContext): TxAuthority {
+        let auth = begin(ctx);
+        claim_delegation(stored, &auth)
+    }
+
+    public fun claim_delegation<Witness: drop>(
+        stored: &Delegations<Witness>,
+        auth: &TxAuthority
+    ): TxAuthority {
+        let new_auth = TxAuthority { 
+            addresses: auth.addresses,
+            delegations: auth.delegations
+        };
+
+        let i = 0;
+        while (i < vector::length(&new_auth.addresses)) {
+            let addr = *vector::borrow(&new_auth.addresses, i);
+            acl::or_merge(&mut new_auth.delegations, vec_map::get(stored, for));
+            i = i + 1;
+        };
+
+        new_auth
+    }
+
+    // ========= Internal Functions =========
+
+    fun add_internal(addr: address, auth: &mut TxAuthority) {
+        if (!vector::contains(&auth.addresses, &addr)) {
+            vector::push_back(&mut auth.addresses, addr);
+        };
+    }
+
+    #[test_only]
+    public fun begin_for_testing(addr: address): TxAuthority {
+        TxAuthority { addresses: vector[addr] }
+    }
+
+    #[test_only]
+    public fun add_for_testing(addr: address, auth: &TxAuthority): TxAuthority {
+        let new_auth = TxAuthority { addresses: auth.addresses };
+        add_internal(addr, &mut new_auth);
+
+        new_auth
+    }
+}
+
+#[test_only]
+module ownership::tx_authority_test {
+    use sui::test_scenario;
+    use sui::sui::SUI;
+    use ownership::tx_authority;
+    use sui_utils::encode;
+
+    const SENDER1: address = @0x69;
+    const SENDER2: address = @0x420;
+
+    struct SomethingElse has drop {}
+    struct Witness has drop {}
+
+    #[test]
+    public fun signer_authority() {
+        let scenario = test_scenario::begin(SENDER1);
+        let ctx = test_scenario::ctx(&mut scenario);
+        {
+            let auth = tx_authority::begin(ctx);
+            assert!(tx_authority::is_signed_by(SENDER1, &auth), 0);
+            assert!(!tx_authority::is_signed_by(SENDER2, &auth), 0);
+        };
+        test_scenario::end(scenario);
+    }
+
+    #[test]
+    public fun module_authority() {
+        let scenario = test_scenario::begin(@0x69);
+        let _ctx = test_scenario::ctx(&mut scenario);
+        {
+            let auth = tx_authority::begin_with_type<Witness>(&Witness {});
+            let type = encode::type_name<SomethingElse>();
+            assert!(tx_authority::is_signed_by_module_(type, &auth), 0);
+
+            let type = encode::type_name<SUI>();
+            assert!(!tx_authority::is_signed_by_module_(type, &auth), 0);
+
+            assert!(tx_authority::is_signed_by_module<SomethingElse>(&auth), 0);
+            assert!(!tx_authority::is_signed_by_module<SUI>(&auth), 0);
+        };
+        test_scenario::end(scenario);
+    }
 }